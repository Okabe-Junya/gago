--- conflicted
+++ resolved
@@ -93,11 +93,6 @@
 			}
 		}
 
-<<<<<<< HEAD
-		// Since the same random seed would produce the same results,
-		// we try multiple attempts to ensure the test is deterministic
-=======
->>>>>>> 011d7914
 		anyMutationOccurred := false
 		for attempt := 0; attempt < 10; attempt++ {
 			// Reset genomes to original state
